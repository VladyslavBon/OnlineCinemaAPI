--- conflicted
+++ resolved
@@ -24,10 +24,6 @@
 build-backend = "poetry.core.masonry.api"
 
 [tool.poetry.group.dev.dependencies]
-<<<<<<< HEAD
-flake8 = "^7.1.1"
-=======
->>>>>>> 6304053a
 ruff = "^0.8.4"
 isort = "^5.13.2"
 coverage = "^7.6.10"
@@ -77,12 +73,8 @@
     "C901",  # function too complex
     "W191",  # indentation contains tabs
     "D401",  # first line should be in imperative mood
-<<<<<<< HEAD
-    "I001"   # isort
-=======
     "I001",   # isort
     "F401"
->>>>>>> 6304053a
 
 ]
 
