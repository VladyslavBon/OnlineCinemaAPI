from datetime import datetime, timezone

from fastapi import HTTPException, status
from sqlalchemy.exc import SQLAlchemyError
from sqlalchemy.orm import Session

from database.models.accounts import (
    UserModel,
    UserGroupModel,
    UserGroupEnum,
    ActivationTokenModel,
    RefreshTokenModel,
    PasswordResetTokenModel,
)
from database.models.cart import CartModel
from exceptions import BaseSecurityError
from schemas.accounts import (
    UserRegistrationRequestSchema,
    UserActivationTokenRequestSchema,
    LoginRequestSchema,
    LoginResponseSchema,
    PasswordResetRequestSchema,
    MessageResponseSchema,
    PasswordResetRequestCompleteSchema,
    RefreshTokenRequestSchema,
    RefreshTokenResponseSchema,
    PasswordChangeRequestSchema,
)
from security.jwt_interface import JWTAuthManagerInterface


def create_user(user_data: UserRegistrationRequestSchema, db: Session) -> UserModel | HTTPException:
    user = db.query(UserModel).filter_by(email=user_data.email).first()

    if user:
        raise HTTPException(
            status_code=status.HTTP_409_CONFLICT, detail=f"A user with this email {user_data.email} already exists."
        )

    user_group = db.query(UserGroupModel).filter_by(name=UserGroupEnum.USER).first()

    if not user_group:
        raise HTTPException(status_code=status.HTTP_500_INTERNAL_SERVER_ERROR, detail="User group not found.")

    try:
        new_user = UserModel.create(
            email=user_data.email,
            raw_password=user_data.password,
            group_id=user_group.id,
        )
        db.add(new_user)
        db.flush()

        activation_token = ActivationTokenModel(user_id=new_user.id)
        db.add(activation_token)
        db.commit()
        db.refresh(new_user)

        user_cart = CartModel(user_id=new_user.id)
        db.add(user_cart)
        db.commit()

        return new_user
    except SQLAlchemyError:
        db.rollback()

        raise HTTPException(
            status_code=status.HTTP_500_INTERNAL_SERVER_ERROR,
            detail="An error occurred during user creation.",
        )


def activate_user(user_data: UserActivationTokenRequestSchema, db: Session) -> MessageResponseSchema | HTTPException:
    user = db.query(UserModel).filter_by(email=user_data.email).first()

    if not user:
        raise HTTPException(
            status_code=status.HTTP_404_NOT_FOUND,
            detail=f"No user with email {user_data.email} was found.",
        )

    if user.is_active:
        raise HTTPException(
            status_code=status.HTTP_400_BAD_REQUEST,
            detail="User account is already active.",
        )

    activation_token = db.query(ActivationTokenModel).filter_by(token=user_data.token).first()

    if not activation_token or activation_token.expires_at.replace(tzinfo=timezone.utc) < datetime.now(timezone.utc):
        raise HTTPException(status_code=status.HTTP_400_BAD_REQUEST, detail="Invalid or expired activation token.")

    try:
        user.is_active = True
        db.delete(activation_token)
        db.commit()

        return MessageResponseSchema(message="User account activated successfully.")
    except SQLAlchemyError:
        db.rollback()

        raise HTTPException(
            status_code=status.HTTP_500_INTERNAL_SERVER_ERROR,
            detail="An error occurred during account activation.",
        )


def login_user(
    user_data: LoginRequestSchema,
    db: Session,
    jwt_auth_manager: JWTAuthManagerInterface,
) -> LoginResponseSchema:
    user = db.query(UserModel).filter_by(email=user_data.email).first()

    if not user or not user.verify_password(raw_password=user_data.password):
        raise HTTPException(status_code=status.HTTP_401_UNAUTHORIZED, detail="Invalid email or password.")

    if not user.is_active:
        raise HTTPException(status_code=status.HTTP_403_FORBIDDEN, detail="User account is not activated.")

    try:
        access_token = jwt_auth_manager.create_access_token({"user_id": user.id})
        _refresh_token = jwt_auth_manager.create_refresh_token({"user_id": user.id})
        db_refresh_token = RefreshTokenModel(user_id=user.id, token=_refresh_token)
        db.add(db_refresh_token)
        db.commit()

        return LoginResponseSchema(
            access_token=access_token,
            refresh_token=refresh_token,
        )

    except SQLAlchemyError:
        db.rollback()

        raise HTTPException(
            status_code=status.HTTP_500_INTERNAL_SERVER_ERROR,
            detail="An error occurred during login.",
        )


def logout_user(db: Session, user: UserModel) -> MessageResponseSchema:
    try:
        db.query(RefreshTokenModel).filter_by(user_id=user.id).delete()
        db.commit()

        return MessageResponseSchema(message="Logout successful.")
    except SQLAlchemyError:
        db.rollback()

        raise HTTPException(
            status_code=status.HTTP_500_INTERNAL_SERVER_ERROR,
            detail="An error occurred during logout.",
        )


<<<<<<< HEAD

def password_reset_request(
        user_data: PasswordResetRequestSchema,
        db: Session
) -> MessageResponseSchema | tuple[UserModel, MessageResponseSchema] | HTTPException:
=======
def password_reset_request(user_data: PasswordResetRequestSchema, db: Session) -> MessageResponseSchema:
>>>>>>> 0381c5c7
    user = db.query(UserModel).filter_by(email=user_data.email).first()

    if not user or not user.is_active:
        return MessageResponseSchema(message="If you are registered, you will receive an email with instructions.")

    try:
        db.query(PasswordResetTokenModel).filter_by(user_id=user.id).delete()

        new_reset_token = PasswordResetTokenModel(user_id=user.id)
        db.add(new_reset_token)
        db.commit()

        return user, MessageResponseSchema(
            message="If you are registered, you will receive an email with instructions."
        )
    except SQLAlchemyError:
        db.rollback()

        raise HTTPException(
            status_code=status.HTTP_500_INTERNAL_SERVER_ERROR,
            detail="An error occurred during the request to reset the password.",
        )


def password_reset_complete(
    user_data: PasswordResetRequestCompleteSchema,
    db: Session,
) -> tuple[UserModel, MessageResponseSchema] | HTTPException:
    user = db.query(UserModel).filter_by(email=user_data.email).first()

    if not user or not user.is_active:
        raise HTTPException(status_code=status.HTTP_400_BAD_REQUEST, detail="Invalid email or token.")

    if user.verify_password(raw_password=user_data.password):
        raise HTTPException(status_code=status.HTTP_400_BAD_REQUEST, detail="You cannot assign the same password.")

    reset_token = db.query(PasswordResetTokenModel).filter_by(user_id=user.id).first()

    token_expire = reset_token.expires_at.replace(tzinfo=timezone.utc)

    if not reset_token or reset_token.token != user_data.token or token_expire < datetime.now(timezone.utc):
        if reset_token:
            db.delete(reset_token)
            db.commit()

        raise HTTPException(status_code=status.HTTP_400_BAD_REQUEST, detail="Invalid email or token.")

    try:
        user.password = user_data.password
        db.delete(reset_token)
        db.commit()

        return user, MessageResponseSchema(message="Password reset successfully.")
    except SQLAlchemyError:
        db.rollback()

        raise HTTPException(
            status_code=status.HTTP_500_INTERNAL_SERVER_ERROR,
            detail="An error occurred while resetting the password.",
        )


def change_user_password(
    user_data: PasswordChangeRequestSchema,
    db: Session,
    user: UserModel,
) -> MessageResponseSchema | HTTPException:
    if not user.verify_password(raw_password=user_data.password):
        raise HTTPException(status_code=status.HTTP_400_BAD_REQUEST, detail="Invalid email or password.")

    if user.verify_password(raw_password=user_data.new_password):
        raise HTTPException(status_code=status.HTTP_400_BAD_REQUEST, detail="You cannot assign the same password.")

    try:
        user.password = user_data.new_password
        db.query(RefreshTokenModel).filter_by(user_id=user.id).delete()

        db.commit()

        return MessageResponseSchema(message="Password changed successfully")
    except SQLAlchemyError:
        db.rollback()

        raise HTTPException(
            status_code=status.HTTP_500_INTERNAL_SERVER_ERROR,
            detail="An error occurred while changing the password.",
        )


def refresh_token(
    user_data: RefreshTokenRequestSchema,
    db: Session,
    jwt_auth_manager: JWTAuthManagerInterface,
) -> RefreshTokenResponseSchema:
    try:
        decoded_token = jwt_auth_manager.decode_refresh_token(user_data.refresh_token)
        user_id = decoded_token.get("user_id")
    except BaseSecurityError as error:
        raise HTTPException(
            status_code=status.HTTP_400_BAD_REQUEST,
            detail=str(error),
        )

    refresh_token_exist = db.query(RefreshTokenModel).filter_by(token=user_data.refresh_token).first()

    if not refresh_token_exist:
        raise HTTPException(
            status_code=status.HTTP_401_UNAUTHORIZED,
            detail="Refresh token not found.",
        )

    user = db.query(UserModel).filter_by(id=user_id).first()

    if not user:
        raise HTTPException(
            status_code=status.HTTP_404_NOT_FOUND,
            detail="User not found.",
        )

    new_access_token = jwt_auth_manager.create_access_token({"user_id": user_id})
    db.delete(refresh_token_exist)
    db.commit()

    return RefreshTokenResponseSchema(access_token=new_access_token)<|MERGE_RESOLUTION|>--- conflicted
+++ resolved
@@ -154,15 +154,10 @@
         )
 
 
-<<<<<<< HEAD
-
 def password_reset_request(
         user_data: PasswordResetRequestSchema,
         db: Session
 ) -> MessageResponseSchema | tuple[UserModel, MessageResponseSchema] | HTTPException:
-=======
-def password_reset_request(user_data: PasswordResetRequestSchema, db: Session) -> MessageResponseSchema:
->>>>>>> 0381c5c7
     user = db.query(UserModel).filter_by(email=user_data.email).first()
 
     if not user or not user.is_active:
