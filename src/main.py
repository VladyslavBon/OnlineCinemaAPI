--- conflicted
+++ resolved
@@ -1,17 +1,14 @@
 import uvicorn
 from fastapi import FastAPI
 
-<<<<<<< HEAD
 from routes import (
     movie_router,
     accounts_router,
     payments_router,
     order_router,
+    carts_router,
     profiles_router,
 )
-=======
-from routes import movie_router, accounts_router, payments_router, order_router, carts_router
->>>>>>> 1908acbe
 
 
 app = FastAPI(
