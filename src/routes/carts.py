from decimal import Decimal
from typing import List

import stripe
from fastapi import APIRouter, Depends, HTTPException, status
from sqlalchemy.orm import Session
from database import get_db
from database.models.accounts import UserModel, UserGroupModel
from database.models.cart import CartModel, CartItemModel
from database.models.orders import OrderModel, OrderStatusEnum
from database.models.payments import PaymentModel, PaymentStatus
from exceptions import BaseSecurityError
from schemas.carts import (
    CartItemResponseSchema,
<<<<<<< HEAD
    CartResponseSchema,
    CartItemDetailResponseSchema,
=======
    CartResponseSchema, CartItemDetailResponseSchema, CartItemCreateSchema,
>>>>>>> 26c17cd0
)
from config import get_jwt_auth_manager

from database.models.movies import MovieModel
from database.models.orders import OrderItemModel
from security.http import get_token
from security.jwt_interface import JWTAuthManagerInterface
from security.token_manager import JWTAuthManager

router = APIRouter()


@router.delete(
    "/delete/{cart_item_id}/",
    summary="Remove movie from cart",
    description="<h3>Remove a specific movie from the user's shopping cart</h3>",
    responses={
        404: {"description": "Movie not found in cart."},
        400: {"description": "Movie already purchased."},
        401: {"description": "Unauthorized - User is not authenticated."},
    },
    status_code=status.HTTP_200_OK,
)
def remove_movie_from_cart(
        cart_item_id: int,
        db: Session = Depends(get_db),
        token: str = Depends(get_token),
        jwt_manager: JWTAuthManagerInterface = Depends(get_jwt_auth_manager),
):
    try:
        payload = jwt_manager.decode_access_token(token)
        user_id = payload.get("user_id")
    except Exception as e:
        raise HTTPException(status_code=status.HTTP_401_UNAUTHORIZED, detail=str(e))
    cart = db.query(CartModel).filter(CartModel.user_id == user_id).first()

    if not cart:
        raise HTTPException(status_code=status.HTTP_404_NOT_FOUND, detail="Cart not found")

    existing_item = (
        db.query(CartItemModel).filter(CartItemModel.cart_id == cart.id, CartItemModel.id == cart_item_id).first()
    )

    if not existing_item:
        raise HTTPException(status_code=404, detail="Movie not found in cart")

    purchased_item = db.query(OrderItemModel).filter(OrderItemModel.movie_id == existing_item.movie_id).first()

    if purchased_item:
        raise HTTPException(status_code=400, detail="Movie already purchased.")

    db.delete(existing_item)
    db.commit()

    return {"detail": "Movie deleted successfully."}


@router.delete(
    "/clear/",
    summary="Clear all items from cart",
    description="<h3>Clear all items from the user's shopping cart</h3>",
    responses={
        404: {"description": "Cart not found."},
        401: {"description": "Unauthorized - User is not authenticated."},
    },
    status_code=status.HTTP_200_OK,
)
def clear_cart(
        db: Session = Depends(get_db),
        token: str = Depends(get_token),
        jwt_manager: JWTAuthManagerInterface = Depends(get_jwt_auth_manager),
):
    try:
        payload = jwt_manager.decode_access_token(token)
        user_id = payload.get("user_id")
    except Exception as e:
        raise HTTPException(status_code=status.HTTP_401_UNAUTHORIZED, detail=str(e))

    cart = db.query(CartModel).filter(CartModel.user_id == user_id).first()

    if not cart:
        raise HTTPException(status_code=404, detail="Cart not found")

    cart_items = cart.cart_items

    if not cart_items:
        raise HTTPException(
            status_code=404,
            detail="Item not found"
        )

    try:
        for item in cart_items:
            db.delete(item)

        db.commit()

    except Exception:
        db.rollback()
        raise HTTPException(
            status_code=status.HTTP_500_INTERNAL_SERVER_ERROR,
            detail="Failed to clear cart"
        )

    return {"detail": "All items removed from cart"}


@router.get(
    "/{cart_id}/",
    response_model=CartResponseSchema,
    summary="Get cart item",
    description="<h3>Fetch detailed information about a specific cart by its unique ID. "
                "This endpoint retrieves all available details for the cart, such as "
                "its id, user name, list of cart_item_responses and total price. If the cart with the given "
                "ID is not found, a 404 error will be returned.</h3>",
    responses={
        404: {
            "description": "Cart not found.",
            "content": {"application/json": {"example": {"detail": "Cart with the given ID was not found."}}},
        },
        401: {"description": "Unauthorized - User is not authenticated."},
    },
)
def get_cart(
        cart_id: int,
        db: Session = Depends(get_db),
        token: str = Depends(get_token),
        jwt_manager: JWTAuthManagerInterface = Depends(get_jwt_auth_manager),
):
    try:
        payload = jwt_manager.decode_access_token(token)
        user_id = payload.get("user_id")
    except Exception as e:
        raise HTTPException(status_code=status.HTTP_401_UNAUTHORIZED, detail=str(e))

    cart = db.query(CartModel).filter(CartModel.id == cart_id).first()

    if not cart:
        raise HTTPException(status_code=404, detail="Cart not found")

    user = db.query(UserModel).filter(UserModel.id == user_id).first()

    if not user:
        raise HTTPException(status_code=404, detail="User not found.")

    cart_items = db.query(CartItemModel).filter(CartItemModel.cart_id == cart.id).all()

    cart_item_responses = []
    total_price = Decimal(0)

    for item in cart_items:
        movie = db.query(MovieModel).filter(MovieModel.id == item.movie_id).first()

        if movie:
            cart_item_responses.append(
                CartItemResponseSchema(
                    cart_id=cart.id,
                    name=movie.name,
                    added_at=item.added_at,
                    movie_id=movie.id,
                )
            )
        total_price += movie.price

    return CartResponseSchema(
        id=cart.id, user_id=user.id, email=user.email, cart_items=cart_item_responses, price=total_price
    )


@router.get(
    "/items/{item_id}/",
    response_model=CartItemDetailResponseSchema,
    summary="Get cart item details",
    description="<h3>Fetch detailed information about a specific cart item. "
                "This endpoint retrieves all available details for the cart, such as "
                "its name, released year, price and list of genres ",
    responses={
        401: {"description": "Unauthorized - User is not authenticated."},
    },
)
def get_item_details(
        item_id: int,
        db: Session = Depends(get_db),
        token: str = Depends(get_token),
        jwt_manager: JWTAuthManagerInterface = Depends(get_jwt_auth_manager),
):
    try:
        payload = jwt_manager.decode_access_token(token)
        user_id = payload.get("user_id")
    except Exception as e:
        raise HTTPException(status_code=status.HTTP_401_UNAUTHORIZED, detail=str(e))

    cart = db.query(CartModel).filter(CartModel.user_id == user_id).first()
    print(cart)
    if not cart:
        raise HTTPException(
            status_code=status.HTTP_404_NOT_FOUND,
            detail="Cart not found."
        )

    cart_item = db.query(CartItemModel).filter(CartItemModel.id == item_id, CartItemModel.cart_id == cart.id).first()

    if not cart_item:
        raise HTTPException(
            status_code=status.HTTP_404_NOT_FOUND,
            detail="Cart item not found."
        )

    movie = db.query(MovieModel).filter(MovieModel.id == cart_item.movie_id).first()

    if not movie:
        raise HTTPException(
            status_code=status.HTTP_404_NOT_FOUND,
            detail="Movie not found."
        )

    return CartItemDetailResponseSchema(
        id=cart_item.id,
        movie_id=movie.id,
        name=movie.name,
        year=movie.year,
        price=movie.price,
        genres=[genre.name for genre in movie.genres]
    )


@router.get(
    "/admin/detail/",
    summary="Get all carts",
    description="Admins can view the contents of users' carts for analysis or troubleshooting.",
)
def get_all_carts(
        db: Session = Depends(get_db),
        token: str = Depends(get_token),
        jwt_manager: JWTAuthManager = Depends(get_jwt_auth_manager),
):
    try:
        payload = jwt_manager.decode_access_token(token)
        user_id = payload.get("user_id")
    except Exception:
        raise HTTPException(
            status_code=status.HTTP_401_UNAUTHORIZED,
            detail="Access is forbidden."
        )

    user = db.query(UserModel).filter(UserModel.id == user_id).first()
    if user is None or user.group.name != "admin":
        raise HTTPException(
            status_code=status.HTTP_403_FORBIDDEN,
            detail="You don't have permission to view this resource."
        )

    carts = db.query(CartModel).all()
    carts_list = []

    for cart in carts:
        cart_item_responses = []
        total_price = Decimal(0)

        cart_items = db.query(CartItemModel).filter(CartItemModel.cart_id == cart.id).all()

        for item in cart_items:
            movie = db.query(MovieModel).filter(MovieModel.id == item.movie_id).first()
            if movie:
                cart_item_responses.append(
                    CartItemResponseSchema(
                        name=movie.name,
                        added_at=item.added_at,
                        movie_id=movie.id,
                    )
                )
                total_price += movie.price

        carts_list.append(
            CartResponseSchema(
                id=cart.id,
                user_id=cart.user_id,
                email=cart.user.email,
                cart_items=cart_item_responses,
                price=total_price,
            )
        )

<<<<<<< HEAD
    return carts_list

@router.post(
    "/pay-all/",
)
def pay_cart(
    token: str = Depends(get_token),
    jwt_manager: JWTAuthManagerInterface = Depends(get_jwt_auth_manager),
    db: Session = Depends(get_db),
):
    try:
        payload = jwt_manager.decode_access_token(token)
        user_id = payload.get("user_id")
    except BaseSecurityError as e:
        raise HTTPException(status_code=status.HTTP_401_UNAUTHORIZED, detail=str(e))

    user = db.query(UserModel).join(UserGroupModel).filter(UserModel.id == user_id).first()

    if not user:
        raise HTTPException(status_code=status.HTTP_401_UNAUTHORIZED, detail="Invalid token or user not found.")

    cart = db.query(CartModel).filter(CartModel.user_id == user.id).first()
    cart_items = (
        db
        .query(OrderModel)
        .filter(OrderModel.cart_id == cart.id)
        .filter(OrderModel.status == OrderStatusEnum.PENDING)
        .all()
    )


    if not cart_items:
        raise HTTPException(
            status_code=status.HTTP_400_BAD_REQUEST,
            detail="No order in cart or all paid"
        )

    total_amount = sum(item.total_amount for item in cart_items)

    try:
        intent = stripe.PaymentIntent.create(
            amount=int(total_amount * 100), currency="usd", metadata={"cart_id": cart.id}
        )
        for order in cart_items:
            new = PaymentModel(
                user_id=order.user_id,
                order_id=order.id,
                amount=order.total_amount,
                external_payment_id=intent.id,
                status=PaymentStatus.SUCCESSFUL,
            )
            db.add(new)
        db.commit()

        return {"client_secret": intent.client_secret}
    except stripe.error.StripeError as e:
        raise HTTPException(status_code=status.HTTP_400_BAD_REQUEST, detail=str(e))
=======
    return carts_list
>>>>>>> 26c17cd0
<|MERGE_RESOLUTION|>--- conflicted
+++ resolved
@@ -1,23 +1,14 @@
 from decimal import Decimal
 from typing import List
 
-import stripe
 from fastapi import APIRouter, Depends, HTTPException, status
 from sqlalchemy.orm import Session
 from database import get_db
-from database.models.accounts import UserModel, UserGroupModel
+from database.models.accounts import UserModel
 from database.models.cart import CartModel, CartItemModel
-from database.models.orders import OrderModel, OrderStatusEnum
-from database.models.payments import PaymentModel, PaymentStatus
-from exceptions import BaseSecurityError
 from schemas.carts import (
     CartItemResponseSchema,
-<<<<<<< HEAD
-    CartResponseSchema,
-    CartItemDetailResponseSchema,
-=======
     CartResponseSchema, CartItemDetailResponseSchema, CartItemCreateSchema,
->>>>>>> 26c17cd0
 )
 from config import get_jwt_auth_manager
 
@@ -301,64 +292,4 @@
             )
         )
 
-<<<<<<< HEAD
-    return carts_list
-
-@router.post(
-    "/pay-all/",
-)
-def pay_cart(
-    token: str = Depends(get_token),
-    jwt_manager: JWTAuthManagerInterface = Depends(get_jwt_auth_manager),
-    db: Session = Depends(get_db),
-):
-    try:
-        payload = jwt_manager.decode_access_token(token)
-        user_id = payload.get("user_id")
-    except BaseSecurityError as e:
-        raise HTTPException(status_code=status.HTTP_401_UNAUTHORIZED, detail=str(e))
-
-    user = db.query(UserModel).join(UserGroupModel).filter(UserModel.id == user_id).first()
-
-    if not user:
-        raise HTTPException(status_code=status.HTTP_401_UNAUTHORIZED, detail="Invalid token or user not found.")
-
-    cart = db.query(CartModel).filter(CartModel.user_id == user.id).first()
-    cart_items = (
-        db
-        .query(OrderModel)
-        .filter(OrderModel.cart_id == cart.id)
-        .filter(OrderModel.status == OrderStatusEnum.PENDING)
-        .all()
-    )
-
-
-    if not cart_items:
-        raise HTTPException(
-            status_code=status.HTTP_400_BAD_REQUEST,
-            detail="No order in cart or all paid"
-        )
-
-    total_amount = sum(item.total_amount for item in cart_items)
-
-    try:
-        intent = stripe.PaymentIntent.create(
-            amount=int(total_amount * 100), currency="usd", metadata={"cart_id": cart.id}
-        )
-        for order in cart_items:
-            new = PaymentModel(
-                user_id=order.user_id,
-                order_id=order.id,
-                amount=order.total_amount,
-                external_payment_id=intent.id,
-                status=PaymentStatus.SUCCESSFUL,
-            )
-            db.add(new)
-        db.commit()
-
-        return {"client_secret": intent.client_secret}
-    except stripe.error.StripeError as e:
-        raise HTTPException(status_code=status.HTTP_400_BAD_REQUEST, detail=str(e))
-=======
-    return carts_list
->>>>>>> 26c17cd0
+    return carts_list