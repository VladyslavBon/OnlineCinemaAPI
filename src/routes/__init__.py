from routes.movies import router as movie_router
from routes.accounts import router as accounts_router
from routes.orders import router as order_router
from routes.payments import router as payments_router
<<<<<<< HEAD
from routes.profiles import router as profiles_router
=======
from routes.carts import router as carts_router
>>>>>>> 1908acbe
<|MERGE_RESOLUTION|>--- conflicted
+++ resolved
@@ -2,8 +2,5 @@
 from routes.accounts import router as accounts_router
 from routes.orders import router as order_router
 from routes.payments import router as payments_router
-<<<<<<< HEAD
 from routes.profiles import router as profiles_router
-=======
-from routes.carts import router as carts_router
->>>>>>> 1908acbe
+from routes.carts import router as carts_router