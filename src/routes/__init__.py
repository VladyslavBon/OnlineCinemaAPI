from routes.movies import router as movie_router
<<<<<<< HEAD
from routes.orders import router as order_router
=======
from routes.payments import router as payments_router
>>>>>>> 7e19abb9
<|MERGE_RESOLUTION|>--- conflicted
+++ resolved
@@ -1,6 +1,3 @@
 from routes.movies import router as movie_router
-<<<<<<< HEAD
 from routes.orders import router as order_router
-=======
-from routes.payments import router as payments_router
->>>>>>> 7e19abb9
+from routes.payments import router as payments_router